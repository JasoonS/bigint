{
<<<<<<< HEAD
    "version": "2.0.0",
=======
    "version": "2.0.1",
>>>>>>> a944d9a6
    "summary": "Infinite-size integers for Elm",
    "repository": "https://github.com/javcasas/elm-integer.git",
    "license": "BSD3",
    "source-directories": [
        "src"
    ],
    "exposed-modules": [
        "Data.Integer"
    ],
    "dependencies": {
        "elm-lang/core": "4.0.1 <= v < 5.0.0"
    },
    "elm-version": "0.17.0 <= v < 0.18.0"
}<|MERGE_RESOLUTION|>--- conflicted
+++ resolved
@@ -1,9 +1,5 @@
 {
-<<<<<<< HEAD
-    "version": "2.0.0",
-=======
-    "version": "2.0.1",
->>>>>>> a944d9a6
+    "version": "2.0.2",
     "summary": "Infinite-size integers for Elm",
     "repository": "https://github.com/javcasas/elm-integer.git",
     "license": "BSD3",
